import json
import asyncio
import websockets
import threading
import time
import logging
from datetime import datetime
from typing import Optional
from kafka import KafkaProducer
from pyspark.sql import SparkSession
from pyspark.sql.functions import *
from pyspark.sql.types import *

# Configure logging
logging.basicConfig(level=logging.INFO)
logger = logging.getLogger(__name__)

class BlueskyToKafkaProducer:
    """
    Connects to Bluesky WebSocket firehose and produces messages to Kafka.
    This component can run on a separate machine from Spark.
    """
    def __init__(self, websocket_uri: str, kafka_bootstrap_servers: str, kafka_topic: str):
        self.websocket_uri = websocket_uri
        self.kafka_topic = kafka_topic
        self.running = False
        self.websocket_thread = None
        
        # Initialize Kafka producer with optimal settings for high throughput
        self.producer = KafkaProducer(
            api_version=(3, 9),
            bootstrap_servers=kafka_bootstrap_servers,
            value_serializer=lambda x: json.dumps(x).encode('utf-8'),
            key_serializer=lambda x: x.encode('utf-8') if x else None,
            # Performance optimizations
            batch_size=16384,  # Batch messages for efficiency
            linger_ms=10,      # Small delay to allow batching
            compression_type='snappy',  # Compress messages
            acks=1,          # Balance between performance and durability
            retries=3,
            max_in_flight_requests_per_connection=5
        )
        
    def start(self):
        """Start the WebSocket-to-Kafka producer."""
        if not self.running:
            self.running = True
            self.websocket_thread = threading.Thread(target=self._run_websocket_listener)
            self.websocket_thread.daemon = True
            self.websocket_thread.start()
            logger.info(f"Bluesky-to-Kafka producer started for topic: {self.kafka_topic}")
    
    def stop(self):
        """Stop the producer and flush remaining messages."""
        self.running = False
        if self.websocket_thread:
            self.websocket_thread.join(timeout=10)
        
        # Flush any remaining messages
        self.producer.flush()
        self.producer.close()
        logger.info("Bluesky-to-Kafka producer stopped")
    
    def _run_websocket_listener(self):
        """Run WebSocket listener in async context."""
        loop = asyncio.new_event_loop()
        asyncio.set_event_loop(loop)
        loop.run_until_complete(self._websocket_listener())
    
    async def _websocket_listener(self):
        """Listen to WebSocket and produce to Kafka."""
        message_count = 0
        last_report = time.time()
        
        while self.running:
            try:
                async with websockets.connect(self.websocket_uri) as websocket:
                    logger.info(f"Connected to Bluesky firehose: {self.websocket_uri}")
                    while self.running:
                        try:
                            message = await asyncio.wait_for(
                                websocket.recv(), 
                                timeout=1.0
                            )
                            
                            try:
                                data = json.loads(message)
                                
                                # Use DID as partition key for even distribution
                                partition_key = data.get('did', 'unknown')
                                
                                # Send to Kafka (non-blocking)
                                future = self.producer.send(
                                    self.kafka_topic, 
                                    value=data, 
                                    key=partition_key
                                )
                                
                                # Optional: Add callback for error handling
                                future.add_callback(self._on_send_success)
                                future.add_errback(self._on_send_error)
                                
                                message_count += 1
                                
                                # Periodic reporting
                                if time.time() - last_report > 30:
                                    logger.info(f"Produced {message_count} messages to Kafka")
                                    last_report = time.time()
                                    message_count = 0
                                    
                            except json.JSONDecodeError:
                                logger.error(f"Failed to parse JSON: {message[:100]}")
                                
                        except asyncio.TimeoutError:
                            continue
                        except websockets.ConnectionClosed as e:
                            logger.warning(f"WebSocket connection closed: {e}")
                            break
                            
            except Exception as e:
                logger.error(f"Error in WebSocket connection: {e}")
                if self.running:
                    await asyncio.sleep(5)  # Wait before reconnecting
    
    def _on_send_success(self, record_metadata):
        """Callback for successful message send."""
        pass  # Could add metrics here
        
    def _on_send_error(self, exception):
        """Callback for failed message send."""
        logger.error(f"Failed to send message to Kafka: {exception}")


def create_bluesky_kafka_stream_df(spark: SparkSession, 
                                  kafka_bootstrap_servers: str, 
                                  kafka_topic: str,
                                  starting_offsets: str = "latest"):
    """
    Create a Spark Structured Streaming DataFrame from Kafka.
    This scales horizontally - each Spark executor reads from different Kafka partitions.
    """
    
    # Define schema for Bluesky post data
    schema = StructType([
        StructField("did", StringType(), True),
        StructField("time_us", LongType(), True),
        StructField("kind", StringType(), True),
        StructField("commit", StructType([
            StructField("rev", StringType(), True),
            StructField("operation", StringType(), True),
            StructField("collection", StringType(), True),
            StructField("rkey", StringType(), True),
            StructField("record", StructType([
                StructField("$type", StringType(), True),
                StructField("text", StringType(), True),
                StructField("langs", ArrayType(StringType()), True),
                StructField("createdAt", StringType(), True)
            ]), True)
        ]), True)
    ])
    
    # Create streaming DataFrame from Kafka
    kafka_df = spark.readStream \
        .format("kafka") \
        .option("kafka.bootstrap.servers", kafka_bootstrap_servers) \
        .option("subscribe", kafka_topic) \
        .option("startingOffsets", starting_offsets) \
        .option("maxOffsetsPerTrigger", 10000) \
        .option("kafka.consumer.group.id", "bluesky-analytics") \
        .load()
    
    # Parse the JSON value from Kafka
    parsed_df = kafka_df.select(
        col("partition"),
        col("offset"),
        col("timestamp").alias("kafka_timestamp"),
        col("key").cast("string").alias("partition_key"),
        from_json(col("value").cast("string"), schema).alias("data")
    ).select("partition", "offset", "kafka_timestamp", "partition_key", "data.*")
    
    return parsed_df


def process_language_counts_kafka(df):
    """
    Process language counts with Kafka metadata for better observability.
    """
    # Filter for post commits
    posts_df = df.filter(
        (col("kind") == "commit") & 
        (col("commit.operation") == "create") &
        (col("commit.collection") == "app.bsky.feed.post")
    )
    
    # Extract languages with partition info for debugging
    languages_df = posts_df \
        .select(
            col("partition"),
            col("offset"), 
            col("kafka_timestamp"),
            col("time_us"),
            col("partition_key"),
            col("commit.record.text").alias("text"),
            explode(coalesce(col("commit.record.langs"), array())).alias("language")
        ) \
        .filter(col("language").isNotNull() & (col("language") != ""))
    
    # Use post timestamp for windowing, but keep Kafka metadata
    languages_df = languages_df \
        .withColumn("post_timestamp", (col("time_us") / 1000000).cast("timestamp")) \
        .withColumn("processing_delay_sec", 
                   (col("kafka_timestamp").cast("long") - col("post_timestamp").cast("long")))
    
    # Aggregate with windowing
    language_counts = languages_df \
        .withWatermark("post_timestamp", "1 minute") \
        .groupBy(
            window(col("post_timestamp"), "2 minutes", "1 minute"),
            col("language")
        ) \
        .agg(
            count("*").alias("post_count"),
            approx_count_distinct("partition_key").alias("unique_users"),
            avg("processing_delay_sec").alias("avg_processing_delay"),
            approx_count_distinct("partition").alias("partitions_processed"),
            min("offset").alias("min_offset"),
            max("offset").alias("max_offset")
        ) \
        .select(
            col("window.start").alias("window_start"),
            col("window.end").alias("window_end"),
            col("language"),
            col("post_count"),
            col("unique_users"),
            round(col("avg_processing_delay"), 2).alias("avg_delay_sec"),
            col("partitions_processed"),
            col("min_offset"),
            col("max_offset")
        )
    
    return language_counts


def process_posts_for_embeddings(df):
    posts_df = df.filter(
        (col("kind") == "commit") &
        (col("commit.operation") == "create") &
        (col("commit.collection") == "app.bsky.feed.post")
    )
    
    raw_posts_df = posts_df.select(
        col("did"),
        col("commit.rkey").alias("rkey"),
        col("partition_key").alias("user_id"),
        col("commit.record.text").alias("text"),
<<<<<<< HEAD
        coalesce(col("commit.record.langs"), array()).alias("languages"),
        (col("time_us") / 1000000).cast("timestamp").alias("post_timestamp")
    ).filter(col("text").isNotNull() & (col("text") != ""))
=======
        col("commit.record.langs").alias("langs"),
        (col("time_us") / 1_000_000).cast("timestamp").alias("post_timestamp"),
        col("commit.record.createdAt").alias("createdAt")
    ).filter(col("text").isNotNull() & (length(col("text")) > 0))
>>>>>>> 96de5d4d

    raw_posts_df = raw_posts_df.withWatermark("post_timestamp", "3 minutes") \
                           .dropDuplicates(["did", "rkey"]) # did is the users decentralized ID, rkey is the post ID. This is better than using user_id and timestamp since it is guaranteed unique.


    raw_posts_df = raw_posts_df.withColumn(
        "window_start", window(col("post_timestamp"), "2 minutes").start
    ).withColumn(
        "window_end", window(col("post_timestamp"), "2 minutes").end
    )

    return raw_posts_df



def process_platform_health_metrics(df):
    """
    Monitor overall platform health and processing performance.
    """
    # General metrics across all message types
    health_df = df.select(
        col("partition"),
        col("offset"),
        col("kafka_timestamp"),
        col("time_us"),
        col("kind"),
        col("did")
    ).withColumn("post_timestamp", (col("time_us") / 1000000).cast("timestamp")) \
     .withColumn("processing_delay_sec", 
                (col("kafka_timestamp").cast("long") - col("post_timestamp").cast("long")))
    
    # Aggregate health metrics
    health_metrics = health_df \
        .withWatermark("post_timestamp", "1 minute") \
        .groupBy(
            window(col("post_timestamp"), "1 minute", "30 seconds")
        ) \
        .agg(
            count("*").alias("total_messages"),
            approx_count_distinct("did").alias("unique_users"),
            approx_count_distinct("partition").alias("kafka_partitions_active"),
            avg("processing_delay_sec").alias("avg_processing_delay"),
            sum(when(col("kind") == "commit", 1).otherwise(0)).alias("commit_messages"),
            sum(when(col("kind") == "identity", 1).otherwise(0)).alias("identity_messages"),
            sum(when(col("kind") == "account", 1).otherwise(0)).alias("account_messages")
        ) \
        .select(
            col("window.start").alias("window_start"),
            col("window.end").alias("window_end"),
            col("total_messages"),
            col("unique_users"),
            col("kafka_partitions_active"),
            round(col("avg_processing_delay"), 2).alias("avg_delay_sec"),
            col("commit_messages"),
            col("identity_messages"),
            col("account_messages"),
            round((col("commit_messages") * 100.0 / col("total_messages")), 2).alias("commit_pct")
        )
    
    return health_metrics


def main():
    """
    Main entry point for the Kafka-based streaming application.
    """
    # Configuration
    kafka_bootstrap_servers = "localhost:9092"  # Adjust for your Kafka cluster
    kafka_topic = "bluesky-firehose"
    websocket_uri = "wss://jetstream2.us-east.bsky.network/subscribe?wantedCollections=app.bsky.feed.post"
    
    # Initialize Spark with Kafka package
    spark = SparkSession.builder \
        .appName("BlueskyKafkaAnalysis") \
        .config("spark.jars.packages", "org.apache.spark:spark-sql-kafka-0-10_2.13:4.0.1") \
        .config("spark.streaming.stopGracefullyOnShutdown", "true") \
        .config("spark.sql.shuffle.partitions", "20") \
        .config("spark.serializer", "org.apache.spark.serializer.KryoSerializer") \
        .config("spark.sql.streaming.checkpointLocation.timeout", "10s") \
        .getOrCreate()
    
    spark.sparkContext.setLogLevel("WARN")
    
    # Start Kafka producer (this could run on a separate machine)
    producer = BlueskyToKafkaProducer(websocket_uri, kafka_bootstrap_servers, kafka_topic)
    producer.start()
    
    # Wait for some data to flow
    logger.info("Waiting for Kafka producer to establish connection and produce data...")
    time.sleep(15)
    
    try:
        # Create streaming DataFrame from Kafka
        logger.info("Starting Spark streaming from Kafka...")
        stream_df = create_bluesky_kafka_stream_df(
            spark, 
            kafka_bootstrap_servers, 
            kafka_topic,
            starting_offsets="earliest"  # Process all available data
        )
        
        # Process different analytics
        language_counts = process_language_counts_kafka(stream_df)
        health_metrics = process_platform_health_metrics(stream_df)
        raw_posts_df = process_posts_for_embeddings(stream_df)
        
        # Console outputs for monitoring
        language_console_query = language_counts.writeStream \
            .outputMode("update") \
            .format("console") \
            .option("truncate", False) \
            .option("numRows", 20) \
            .trigger(processingTime="1 minute") \
            .queryName("language_console") \
            .start()
        
        raw_posts_console_query = raw_posts_df.writeStream \
            .outputMode("append") \
            .format("console") \
            .option("truncate", False) \
            .option("numRows", 10) \
            .trigger(processingTime="1 minute") \
            .queryName("raw_posts_console") \
            .start()
        
        health_console_query = health_metrics.writeStream \
            .outputMode("update") \
            .format("console") \
            .option("truncate", False) \
            .trigger(processingTime="30 seconds") \
            .queryName("health_console") \
            .start()
        
        # Persistent storage with partitioning
        language_parquet_query = language_counts.writeStream \
            .outputMode("append") \
            .format("parquet") \
            .option("path", "output/language_counts_kafka") \
            .option("checkpointLocation", "checkpoint/language_kafka") \
            .partitionBy("window_start") \
            .trigger(processingTime="2 minutes") \
            .queryName("language_parquet") \
            .start()
        
        raw_posts_parquet_query = raw_posts_df.writeStream \
            .outputMode("append") \
            .format("parquet") \
            .option("path", "output/raw_posts_kafka") \
            .option("checkpointLocation", "checkpoint/raw_posts_kafka") \
            .partitionBy("window_start") \
            .trigger(processingTime="1 minute") \
            .queryName("raw_posts_parquet") \
            .start()


        
        health_parquet_query = health_metrics.writeStream \
            .outputMode("append") \
            .format("parquet") \
            .option("path", "output/health_metrics_kafka") \
            .option("checkpointLocation", "checkpoint/health_kafka") \
            .partitionBy("window_start") \
            .trigger(processingTime="1 minute") \
            .queryName("health_parquet") \
            .start()
        
        # In-memory tables for real-time dashboards
        language_memory_query = language_counts.writeStream \
            .outputMode("complete") \
            .format("memory") \
            .queryName("language_counts_kafka_table") \
            .trigger(processingTime="1 minute") \
            .start()
        
        posts_memory_query = raw_posts_df.writeStream \
            .outputMode("append") \
            .format("memory") \
            .queryName("raw_posts_kafka_table") \
            .trigger(processingTime="1 minute") \
            .start()
        
        health_memory_query = health_metrics.writeStream \
            .outputMode("complete") \
            .format("memory") \
            .queryName("health_metrics_kafka_table") \
            .trigger(processingTime="30 seconds") \
            .start()
        
        logger.info("=== Kafka-based Bluesky Analytics Pipeline Running ===")
        logger.info("✓ Horizontal scaling via Kafka partitions")  
        logger.info("✓ No driver bottleneck - each executor reads different partitions")
        logger.info("✓ Fault tolerant with Kafka's replication")
        logger.info("✓ Backpressure handling via maxOffsetsPerTrigger")
        logger.info("Press Ctrl+C to stop...")
        
        # Monitor and report processing health
        last_health_check = time.time()
        while True:
            time.sleep(15)
            
            if time.time() - last_health_check > 60:
                # Check streaming query health
                active_queries = [q for q in spark.streams.active if q.isActive]
                logger.info(f"Health: {len(active_queries)} active queries")
                
                # Log any query exceptions
                for query in active_queries:
                    if query.exception():
                        logger.error(f"Query {query.name} has exception: {query.exception()}")
                
                last_health_check = time.time()
        
    except KeyboardInterrupt:
        logger.info("Received shutdown signal...")
    except Exception as e:
        logger.error(f"Pipeline error: {e}")
        raise
    finally:
        # Graceful shutdown
        logger.info("Shutting down pipeline...")
        
        # Stop Kafka producer first
        producer.stop()
        
        # Stop all streaming queries
        for query in spark.streams.active:
            try:
                query.stop()
                logger.info(f"Stopped query: {query.name}")
            except Exception as e:
                logger.error(f"Error stopping {query.name}: {e}")
        
        spark.stop()
        logger.info("=== Pipeline shutdown complete ===")


# Advanced analysis utilities for Kafka-based data

def analyze_processing_delays(spark: SparkSession):
    """Analyze processing delays across the pipeline."""
    try:
        return spark.sql("""
            SELECT 
                window_start,
                avg_delay_sec,
                partitions_processed,
                CASE 
                    WHEN avg_delay_sec < 1 THEN 'Excellent'
                    WHEN avg_delay_sec < 5 THEN 'Good' 
                    WHEN avg_delay_sec < 15 THEN 'Fair'
                    ELSE 'Poor'
                END as latency_grade
            FROM language_counts_kafka_table
            ORDER BY window_start DESC
            LIMIT 10
        """)
    except Exception as e:
        logger.error(f"Error analyzing delays: {e}")
        return None

def check_kafka_partition_distribution(spark: SparkSession):
    """Check how evenly data is distributed across Kafka partitions.""" 
    try:
        return spark.sql("""
            SELECT 
                window_start,
                partitions_processed,
                (max_offset - min_offset) as offset_range,
                post_count,
                round(post_count / partitions_processed, 2) as avg_posts_per_partition
            FROM language_counts_kafka_table
            WHERE partitions_processed > 0
            ORDER BY window_start DESC
            LIMIT 10
        """)
    except Exception as e:
        logger.error(f"Error checking partition distribution: {e}")
        return None

def get_top_languages_with_kafka_metrics(spark: SparkSession, limit: int = 15):
    """Get top languages with Kafka processing metrics."""
    try:
        return spark.sql(f"""
            SELECT 
                language,
                SUM(post_count) as total_posts,
                SUM(unique_users) as total_unique_users,
                AVG(avg_delay_sec) as avg_processing_delay,
                COUNT(*) as time_windows,
                AVG(partitions_processed) as avg_partitions_used
            FROM language_counts_kafka_table
            GROUP BY language
            ORDER BY total_posts DESC
            LIMIT {limit}
        """)
    except Exception as e:
        logger.error(f"Error querying top languages: {e}")
        return None


if __name__ == "__main__":
    main()<|MERGE_RESOLUTION|>--- conflicted
+++ resolved
@@ -253,16 +253,10 @@
         col("commit.rkey").alias("rkey"),
         col("partition_key").alias("user_id"),
         col("commit.record.text").alias("text"),
-<<<<<<< HEAD
-        coalesce(col("commit.record.langs"), array()).alias("languages"),
-        (col("time_us") / 1000000).cast("timestamp").alias("post_timestamp")
-    ).filter(col("text").isNotNull() & (col("text") != ""))
-=======
         col("commit.record.langs").alias("langs"),
         (col("time_us") / 1_000_000).cast("timestamp").alias("post_timestamp"),
         col("commit.record.createdAt").alias("createdAt")
     ).filter(col("text").isNotNull() & (length(col("text")) > 0))
->>>>>>> 96de5d4d
 
     raw_posts_df = raw_posts_df.withWatermark("post_timestamp", "3 minutes") \
                            .dropDuplicates(["did", "rkey"]) # did is the users decentralized ID, rkey is the post ID. This is better than using user_id and timestamp since it is guaranteed unique.
